const std = @import("std");

const os = std.os;
const http = @import("httpz.zig");
const buffer = @import("buffer.zig");
const metrics = @import("metrics.zig");

const Self = @This();

const Url = @import("url.zig").Url;
const HTTPConn = @import("worker.zig").HTTPConn;
const Params = @import("params.zig").Params;
const StringKeyValue = @import("key_value.zig").StringKeyValue;
const MultiFormKeyValue = @import("key_value.zig").MultiFormKeyValue;
const Config = @import("config.zig").Config.Request;

const Address = std.net.Address;
const Allocator = std.mem.Allocator;
const ArenaAllocator = std.heap.ArenaAllocator;

pub const Request = struct {
    // The URL of the request
    url: Url,

    // the address of the client
    address: Address,

    // Path params (extracted from the URL based on the route).
    // Using req.param(NAME) is preferred.
    params: *Params,

    // The headers of the request. Using req.header(NAME) is preferred.
    headers: *StringKeyValue,

    // The request method.
    method: http.Method,

    // The request protocol.
    protocol: http.Protocol,

    // The body of the request, if any.
    body_buffer: ?buffer.Buffer = null,
    body_len: usize = 0,

    // cannot use an optional on qs, because it's pre-allocated so always exists
    qs_read: bool = false,

    // The query string lookup.
    qs: *StringKeyValue,

    // cannot use an optional on fd, because it's pre-allocated so always exists
    fd_read: bool = false,

    // The formData lookup.
    fd: *StringKeyValue,

    // The multiFormData lookup.
    mfd: *MultiFormKeyValue,

    // Spare space we still have in our static buffer after parsing the request
    // We can use this, if needed, for example to unescape querystring parameters
    spare: []u8,

    // An arena that will be reset at the end of each request. Can be used
    // internally by this framework. The application is also free to make use of
    // this arena. This is the same arena as response.arena.
    arena: Allocator,

    route_data: ?*const anyopaque,

    // Arbitrary place for middlewares (or really anyone), to store data.
    // Middleware can store data here while executing, and then provide a function
    // to retrieved the [typed] data to the action.
    middlewares: *std.StringHashMap(*anyopaque),

    pub const State = Self.State;

    pub fn init(arena: Allocator, conn: *HTTPConn) Request {
        const state = &conn.req_state;
        return .{
            .arena = arena,
            .qs = &state.qs,
            .fd = &state.fd,
            .mfd = &state.mfd,
            .method = state.method.?,
            .protocol = state.protocol.?,
            .url = Url.parse(state.url.?),
            .address = conn.address,
            .route_data = null,
            .params = &state.params,
            .headers = &state.headers,
            .body_buffer = state.body,
            .body_len = state.body_len,
            .spare = state.buf[state.pos..],
            .middlewares = &state.middlewares,
        };
    }

    pub fn canKeepAlive(self: *const Request) bool {
        return switch (self.protocol) {
            http.Protocol.HTTP11 => {
                if (self.headers.get("connection")) |conn| {
                    return !std.mem.eql(u8, conn, "close");
                }
                return true;
            },
            http.Protocol.HTTP10 => return false, // TODO: support this in the cases where it can be
        };
    }

    pub fn body(self: *const Request) ?[]const u8 {
        const buf = self.body_buffer orelse return null;
        return buf.data[0..self.body_len];
    }

    /// `name` should be full lowercase
    pub fn header(self: *const Request, name: []const u8) ?[]const u8 {
        return self.headers.get(name);
    }

    pub fn param(self: *const Request, name: []const u8) ?[]const u8 {
        return self.params.get(name);
    }

    pub fn query(self: *Request) !*StringKeyValue {
        if (self.qs_read) {
            return self.qs;
        }
        return self.parseQuery();
    }

    pub fn json(self: *Request, comptime T: type) !?T {
        const b = self.body() orelse return null;
        return try std.json.parseFromSliceLeaky(T, self.arena, b, .{});
    }

    pub fn jsonValue(self: *Request) !?std.json.Value {
        const b = self.body() orelse return null;
        return try std.json.parseFromSliceLeaky(std.json.Value, self.arena, b, .{});
    }

    pub fn jsonObject(self: *Request) !?std.json.ObjectMap {
        const value = try self.jsonValue() orelse return null;
        switch (value) {
            .object => |o| return o,
            else => return null,
        }
    }

    pub fn formData(self: *Request) !*StringKeyValue {
        if (self.fd_read) {
            return self.fd;
        }
        return self.parseFormData();
    }

    pub fn multiFormData(self: *Request) !*MultiFormKeyValue {
        if (self.fd_read) {
            return self.mfd;
        }
        return self.parseMultiFormData();
    }

    // OK, this is a bit complicated.
    // We might need to allocate memory to parse the querystring. Specifically, if
    // there's a url-escaped component (a key or value), we need memory to store
    // the un-escaped version. Ideally, we'd like to use our static buffer for this
    // but, we might not have enough space.
    fn parseQuery(self: *Request) !*StringKeyValue {
        const raw = self.url.query;
        if (raw.len == 0) {
            self.qs_read = true;
            return self.qs;
        }

        var qs = self.qs;
        var buf = self.spare;
        const allocator = self.arena;

        var it = std.mem.splitScalar(u8, raw, '&');
        while (it.next()) |pair| {
            if (std.mem.indexOfScalarPos(u8, pair, 0, '=')) |sep| {
                const key_res = try Url.unescape(allocator, buf, pair[0..sep]);
                if (key_res.buffered) {
                    buf = buf[key_res.value.len..];
                }

                const value_res = try Url.unescape(allocator, buf, pair[sep + 1 ..]);
                if (value_res.buffered) {
                    buf = buf[value_res.value.len..];
                }

                qs.add(key_res.value, value_res.value);
            } else {
                const key_res = try Url.unescape(allocator, buf, pair);
                if (key_res.buffered) {
                    buf = buf[key_res.value.len..];
                }
                qs.add(key_res.value, "");
            }
        }

        self.spare = buf;
        self.qs_read = true;
        return self.qs;
    }

    fn parseFormData(self: *Request) !*StringKeyValue {
        const b = self.body() orelse "";
        if (b.len == 0) {
            self.fd_read = true;
            return self.fd;
        }

        var fd = self.fd;
        var buf = self.spare;
        const allocator = self.arena;

        var it = std.mem.splitScalar(u8, b, '&');
        while (it.next()) |pair| {
            if (std.mem.indexOfScalarPos(u8, pair, 0, '=')) |sep| {
                const key_res = try Url.unescape(allocator, buf, pair[0..sep]);
                if (key_res.buffered) {
                    buf = buf[key_res.value.len..];
                }

                const value_res = try Url.unescape(allocator, buf, pair[sep + 1 ..]);
                if (value_res.buffered) {
                    buf = buf[value_res.value.len..];
                }
                fd.add(key_res.value, value_res.value);
            } else {
                const key_res = try Url.unescape(allocator, buf, pair);
                if (key_res.buffered) {
                    buf = buf[key_res.value.len..];
                }
                fd.add(key_res.value, "");
            }
        }

        self.spare = buf;
        self.fd_read = true;
        return self.fd;
    }

    fn parseMultiFormData(self: *Request) !*MultiFormKeyValue {
        const body_ = self.body() orelse "";
        if (body_.len == 0) {
            self.fd_read = true;
            return self.mfd;
        }

        const content_type = blk: {
            if (self.header("content-type")) |content_type| {
                if (std.ascii.startsWithIgnoreCase(content_type, "multipart/form-data")) {
                    break :blk content_type;
                }
            }
            return error.NotMultipartForm;
        };

        // Max boundary length is 70. Plus the two leading dashes (--)
        var boundary_buf: [72]u8 = undefined;
        const boundary = blk: {
            const directive = content_type["multipart/form-data".len..];
            for (directive, 0..) |b, i| loop: {
                if (b != ' ' and b != ';') {
                    if (std.ascii.startsWithIgnoreCase(directive[i..], "boundary=")) {
                        const raw_boundary = directive["boundary=".len + i ..];
                        if (raw_boundary.len > 0 and raw_boundary.len <= 70) {
                            boundary_buf[0] = '-';
                            boundary_buf[1] = '-';
                            if (raw_boundary[0] == '"') {
                                if (raw_boundary.len > 2 and raw_boundary[raw_boundary.len - 1] == '"') {
                                    // it's really -2, since we need to strip out the two quotes
                                    // but buf is already at + 2, so they cancel out.
                                    const end = raw_boundary.len;
                                    @memcpy(boundary_buf[2..end], raw_boundary[1 .. raw_boundary.len - 1]);
                                    break :blk boundary_buf[0..end];
                                }
                            } else {
                                const end = 2 + raw_boundary.len;
                                @memcpy(boundary_buf[2..end], raw_boundary);
                                break :blk boundary_buf[0..end];
                            }
                        }
                    }
                    // not valid, break out of the loop so we can return
                    // an error.InvalidMultiPartFormDataHeader
                    break :loop;
                }
            }
            return error.InvalidMultiPartFormDataHeader;
        };

        var mfd = self.mfd;
        var entry_it = std.mem.splitSequence(u8, body_, boundary);

        {
            // We expect the body to begin with a boundary
            const first = entry_it.next() orelse {
                self.fd_read = true;
                return self.mfd;
            };
            if (first.len != 0) {
                return error.InvalidMultiPartEncoding;
            }
        }

        while (entry_it.next()) |entry| {
            // body ends with -- after a final boundary
            if (entry.len == 4 and entry[0] == '-' and entry[1] == '-' and entry[2] == '\r' and entry[3] == '\n') {
                break;
            }

            if (entry.len < 2 or entry[0] != '\r' or entry[1] != '\n') return error.InvalidMultiPartEncoding;

            // [2..] to skip our boundary's trailing line terminator
            const field = try parseMultiPartEntry(entry[2..]);
            mfd.add(field.name, field.value);
        }

        self.fd_read = true;
        return self.mfd;
    }

    const MultiPartField = struct {
        name: []const u8,
        value: MultiFormKeyValue.Value,
    };

    // I'm sorry
    fn parseMultiPartEntry(entry: []const u8) !MultiPartField {
        var pos: usize = 0;
        var attributes: ?ContentDispositionAttributes = null;

        while (true) {
            const end_line_pos = std.mem.indexOfScalarPos(u8, entry, pos, '\n') orelse return error.InvalidMultiPartEncoding;
            const line = entry[pos..end_line_pos];

            pos = end_line_pos + 1;
            if (line.len == 0 or line[line.len - 1] != '\r') return error.InvalidMultiPartEncoding;

            if (line.len == 1) {
                break;
            }

            // we need to look for the name
            if (std.ascii.startsWithIgnoreCase(line, "content-disposition:") == false) {
                continue;
            }

            const value = trimLeadingSpace(line["content-disposition:".len..]);
            if (std.ascii.startsWithIgnoreCase(value, "form-data;") == false) {
                return error.InvalidMultiPartEncoding;
            }

            // constCast is safe here because we know this ultilately comes from one of our buffers
            const value_start = "form-data;".len;
            const value_end = value.len - 1; // remove the trailing \r
            attributes = try getContentDispotionAttributes(@constCast(trimLeadingSpace(value[value_start..value_end])));
        }

        const value = entry[pos..];
        if (value.len < 2 or value[value.len - 2] != '\r' or value[value.len - 1] != '\n') {
            return error.InvalidMultiPartEncoding;
        }

        const attr = attributes orelse return error.InvalidMultiPartEncoding;

        return .{
            .name = attr.name,
            .value = .{
                .value = value[0 .. value.len - 2],
                .filename = attr.filename,
            },
        };
    }

    const ContentDispositionAttributes = struct {
        name: []const u8,
        filename: ?[]const u8 = null,
    };

    // I'm sorry
    fn getContentDispotionAttributes(fields: []u8) !ContentDispositionAttributes {
        var pos: usize = 0;

        var name: ?[]const u8 = null;
        var filename: ?[]const u8 = null;

        while (pos < fields.len) {
            {
                const b = fields[pos];
                if (b == ';' or b == ' ' or b == '\t') {
                    pos += 1;
                    continue;
                }
            }

            const sep = std.mem.indexOfScalarPos(u8, fields, pos, '=') orelse return error.InvalidMultiPartEncoding;
            const field_name = fields[pos..sep];

            // skip the equal
            const value_start = sep + 1;
            if (value_start == fields.len) {
                return error.InvalidMultiPartEncoding;
            }

            var value: []const u8 = undefined;
            if (fields[value_start] != '"') {
                const value_end = std.mem.indexOfScalarPos(u8, fields, pos, ';') orelse fields.len;
                pos = value_end;
                value = fields[value_start..value_end];
            } else blk: {
                // skip the double quote
                pos = value_start + 1;
                var write_pos = pos;
                while (pos < fields.len) {
                    switch (fields[pos]) {
                        '\\' => {
                            if (pos == fields.len) {
                                return error.InvalidMultiPartEncoding;
                            }
                            // supposedly MSIE doesn't always escape \, so if the \ isn't escape
                            // one of the special characters, it must be a single \. This is what Go does.
                            switch (fields[pos + 1]) {
                                // from Go's mime parser func isTSpecial(r rune) bool
                                '(', ')', '<', '>', '@', ',', ';', ':', '"', '/', '[', ']', '?', '=' => |n| {
                                    fields[write_pos] = n;
                                    pos += 1;
                                },
                                else => fields[write_pos] = '\\',
                            }
                        },
                        '"' => {
                            pos += 1;
                            value = fields[value_start + 1 .. write_pos];
                            break :blk;
                        },
                        else => |b| fields[write_pos] = b,
                    }
                    pos += 1;
                    write_pos += 1;
                }
                return error.InvalidMultiPartEncoding;
            }

            if (std.mem.eql(u8, field_name, "name")) {
                name = value;
            } else if (std.mem.eql(u8, field_name, "filename")) {
                filename = value;
            }
        }

        return .{
            .name = name orelse return error.InvalidMultiPartEncoding,
            .filename = filename,
        };
    }
};

// All the upfront memory allocation that we can do. Each worker keeps a pool
// of these to re-use.
pub const State = struct {
    // Header must fit in here. Extra space can be used to fit the body or decode
    // URL parameters.
    buf: []u8,

    // position in buf that we've parsed up to
    pos: usize,

    // length of buffer for which we have valid data
    len: usize,

    // Lazy-loaded in request.query();
    qs: StringKeyValue,

    // Lazy-loaded in request.formData();
    fd: StringKeyValue,

    // Lazy-loaded in request.multiFormData();
    mfd: MultiFormKeyValue,

    // Populated after we've parsed the request, once we're matching the request
    // to a route.
    params: Params,

    // constant config, but it's the only field we need,
    max_body_size: usize,

    // For reading the body, we might need more than `buf`.
    buffer_pool: *buffer.Pool,

    // URL, if we've parsed it
    url: ?[]u8,

    // Method, if we've parsed it
    method: ?http.Method,

    // Protocol, if we've parsed it
    protocol: ?http.Protocol,

    // The headers, might be partially parsed. From the outside, there's no way
    // to know if this is fully parsed or not. There doesn't have to be. This
    // is because once we finish parsing the headers, if there's no body, we'll
    // signal the worker that we have a complete request and it can proceed to
    // handle it. Thus, body == null or body_len == 0 doesn't mean anything.
    headers: StringKeyValue,

    // Our body. This be a slice pointing to` buf`, or be from the buffer_pool or
    // be dynamically allocated.
    body: ?buffer.Buffer,

    // position in body.data that we have valid data for
    body_pos: usize,

    // the full length of the body, we might not have that much data yet, but we
    // know what it is from the content-length header
    body_len: usize,

    middlewares: std.StringHashMap(*anyopaque),

    const asUint = @import("url.zig").asUint;

    pub fn init(arena: Allocator, buffer_pool: *buffer.Pool, config: *const Config) !Request.State {
        return .{
            .pos = 0,
            .len = 0,
            .url = null,
            .body = null,
            .body_pos = 0,
            .body_len = 0,
            .method = null,
            .protocol = null,
            .buffer_pool = buffer_pool,
            .max_body_size = config.max_body_size orelse 1_048_576,
            .middlewares = std.StringHashMap(*anyopaque).init(arena),
            .qs = try StringKeyValue.init(arena, config.max_query_count orelse 32),
            .fd = try StringKeyValue.init(arena, config.max_form_count orelse 0),
            .mfd = try MultiFormKeyValue.init(arena, config.max_multiform_count orelse 0),
            .buf = try arena.alloc(u8, config.buffer_size orelse 4_096),
            .headers = try StringKeyValue.init(arena, config.max_header_count orelse 32),
            .params = try Params.init(arena, config.max_param_count orelse 10),
        };
    }

    pub fn deinit(self: *State) void {
        if (self.body) |buf| {
            self.buffer_pool.release(buf);
            self.body = null;
        }
    }

    pub fn reset(self: *State) void {
        // not our job to clear the arena!
        self.pos = 0;
        self.len = 0;
        self.url = null;
        self.method = null;
        self.protocol = null;

        self.body_pos = 0;
        self.body_len = 0;
        if (self.body) |buf| {
            self.buffer_pool.release(buf);
            self.body = null;
        }

        self.qs.reset();
        self.fd.reset();
        self.mfd.reset();
        self.params.reset();
        self.headers.reset();
        self.middlewares.clearRetainingCapacity();
    }

    // returns true if the header has been fully parsed
    pub fn parse(self: *State, req_arena: Allocator, stream: anytype) !bool {
        if (self.body != null) {
            // if we have a body, then we've read the header. We want to read into
            // self.body, not self.buf.
            return self.readBody(stream);
        }

        var len = self.len;
        const buf = self.buf;
        const n = try stream.read(buf[len..]);
        if (n == 0) {
            return error.ConnectionClosed;
        }
        len = len + n;
        self.len = len;

        // When https://github.com/ziglang/zig/issues/8220 lands, we can probably
        // DRY this up.
        if (self.method == null) {
            if (try self.parseMethod(buf[0..len]) == false) {
                return false;
            }
            if (try self.parseUrl(buf[self.pos..len]) == false) {
                return false;
            }
            if (try self.parseProtocol(buf[self.pos..len]) == false) {
                return false;
            }
            if (try self.parseHeaders(req_arena, buf[self.pos..len]) == true) {
                return true;
            }
        } else if (self.url == null) {
            if (try self.parseUrl(buf[self.pos..len]) == false) {
                return false;
            }
            if (try self.parseProtocol(buf[self.pos..len]) == false) {
                return false;
            }
            if (try self.parseHeaders(req_arena, buf[self.pos..len]) == true) {
                return true;
            }
        } else if (self.protocol == null) {
            if (try self.parseProtocol(buf[self.pos..len]) == false) {
                return false;
            }
            if (try self.parseHeaders(req_arena, buf[self.pos..len]) == true) {
                return true;
            }
        } else {
            if (try self.parseHeaders(req_arena, buf[self.pos..len]) == true) {
                return true;
            }
        }

        if (self.body == null and len == buf.len) {
            metrics.headerTooBig();
            return error.HeaderTooBig;
        }

        return false;
    }

    fn parseMethod(self: *State, buf: []u8) !bool {
        const buf_len = buf.len;

        // Shortest method is only 3 characters (+1 trailing space), so
        // this seems like it should be: if (buf_len < 4)
        // But the longest method, OPTIONS, is 7 characters (+1 trailing space).
        // Now even if we have a short method, like "GET ", we'll eventually expect
        // a URL + protocol. The shorter valid line is: e.g. GET / HTTP/1.1
        // If buf_len < 8, we _might_ have a method, but we still need more data
        // and might as well break early.
        // If buf_len > = 8, then we can safely parse any (valid) method without
        // having to do any other bound-checking.
        if (buf_len < 8) return false;

        // this approach to matching method name comes from zhp
        switch (@as(u32, @bitCast(buf[0..4].*))) {
            asUint("GET ") => {
                self.pos = 4;
                self.method = .GET;
            },
            asUint("PUT ") => {
                self.pos = 4;
                self.method = .PUT;
            },
            asUint("POST") => {
                if (buf[4] != ' ') return error.UnknownMethod;
                self.pos = 5;
                self.method = .POST;
            },
            asUint("HEAD") => {
                if (buf[4] != ' ') return error.UnknownMethod;
                self.pos = 5;
                self.method = .HEAD;
            },
            asUint("PATC") => {
                if (buf[4] != 'H' or buf[5] != ' ') return error.UnknownMethod;
                self.pos = 6;
                self.method = .PATCH;
            },
            asUint("DELE") => {
                if (@as(u32, @bitCast(buf[3..7].*)) != asUint("ETE ")) return error.UnknownMethod;
                self.pos = 7;
                self.method = .DELETE;
            },
            asUint("OPTI") => {
                if (@as(u32, @bitCast(buf[4..8].*)) != asUint("ONS ")) return error.UnknownMethod;
                self.pos = 8;
                self.method = .OPTIONS;
            },
            else => return error.UnknownMethod,
        }
        return true;
    }

    fn parseUrl(self: *State, buf: []u8) !bool {
        const buf_len = buf.len;
        if (buf_len == 0) return false;

        var len: usize = 0;
        switch (buf[0]) {
            '/' => {
                const end_index = std.mem.indexOfScalarPos(u8, buf[1..buf_len], 0, ' ') orelse return false;
                // +1 since we skipped the leading / in our indexOfScalar and +1 to consume the space
                len = end_index + 2;
                const url = buf[0 .. end_index + 1];
                if (!Url.isValid(url)) return error.InvalidRequestTarget;
                self.url = url;
            },
            '*' => {
                if (buf_len == 1) return false;
                // Read never returns 0, so if we're here, buf.len >= 1
                if (buf[1] != ' ') return error.InvalidRequestTarget;
                len = 2;
                self.url = buf[0..1];
            },
            // TODO: Support absolute-form target (e.g. http://....)
            else => return error.InvalidRequestTarget,
        }

        self.pos += len;
        return true;
    }

    fn parseProtocol(self: *State, buf: []u8) !bool {
        if (buf.len < 10) return false;

        if (@as(u32, @bitCast(buf[0..4].*)) != asUint("HTTP")) {
            return error.UnknownProtocol;
        }

        self.protocol = switch (@as(u32, @bitCast(buf[4..8].*))) {
            asUint("/1.1") => http.Protocol.HTTP11,
            asUint("/1.0") => http.Protocol.HTTP10,
            else => return error.UnsupportedProtocol,
        };

        if (buf[8] != '\r' or buf[9] != '\n') {
            return error.UnknownProtocol;
        }

        self.pos += 10;
        return true;
    }

    fn parseHeaders(self: *State, req_arena: Allocator, full: []u8) !bool {
        var buf = full;
        var headers = &self.headers;
        line: while (buf.len > 0) {
            for (buf, 0..) |bn, i| {
                switch (bn) {
                    'a'...'z', '0'...'9', '-', '_' => {},
                    'A'...'Z' => buf[i] = bn + 32,
                    ':' => {
                        const value_start = i + 1; // skip the colon
                        var value, const skip_len = trimLeadingSpaceCount(buf[value_start..]);
                        for (value, 0..) |bv, j| {
                            if (allowedHeaderValueByte[bv] == true) {
                                continue;
                            }

                            // To keep ALLOWED_HEADER_VALUE small, we said \r
                            // was illegal. I mean, it _is_ illegal in a header value
                            // but it isn't part of the header value, it's (probably) the end of line
                            if (bv != '\r') {
                                return error.InvalidHeaderLine;
                            }

                            const next = j + 1;
                            if (next == value.len) {
                                // we don't have any more data, we can't tell
                                return false;
                            }

                            if (value[next] != '\n') {
                                // we have a \r followed by something that isn't
                                // a \n. Can't be valid
                                return error.InvalidHeaderLine;
                            }

                            // If we're here, it means our value had valid characters
                            // up until the point of a newline (\r\n), which means
                            // we have a valid value (and name)
                            value = value[0..j];
                            break;
                        } else {
                            // for loop reached the end without finding a \r
                            // we need more data
                            return false;
                        }

                        const name = buf[0..i];
                        headers.add(name, value);

                        // +2 to skip the \r\n
                        const next_line = value_start + skip_len + value.len + 2;
                        self.pos += next_line;
                        buf = buf[next_line..];
                        continue :line;
                    },
                    '\r' => {
                        if (i != 0) {
                            // We're still parsing the header name, so a
                            // \r should either be at the very start (to indicate the end of our headers)
                            // or not be there at all
                            return error.InvalidHeaderLine;
                        }

                        if (buf.len == 1) {
                            // we don't have any more data, we need more data
                            return false;
                        }

                        if (buf[1] == '\n') {
                            // we have \r\n at the start of a line, we're done
                            self.pos += 2;
                            return try self.prepareForBody(req_arena);
                        }
                        // we have a \r followed by something that isn't a \n, can't be right
                        return error.InvalidHeaderLine;
                    },
                    else => return error.InvalidHeaderLine,
                }
            } else {
                // didn't find a colon or blank line, we need more data
                return false;
            }
        }
        return false;
    }

    // we've finished reading the header
    fn prepareForBody(self: *State, req_arena: Allocator) !bool {
        const str = self.headers.get("content-length") orelse return true;
        const cl = atoi(str) orelse return error.InvalidContentLength;

        self.body_len = cl;
        if (cl == 0) return true;

        if (cl > self.max_body_size) {
            metrics.bodyTooBig();
            return error.BodyTooBig;
        }

        const pos = self.pos;
        const len = self.len;
        const buf = self.buf;

        // how much (if any) of the body we've already read
        const read = len - pos;

        if (read == cl) {
            // we've read the entire body into buf, point to that.
            self.body = .{ .type = .static, .data = buf[pos..len] };
            self.pos = len;
            return true;
        }
<<<<<<< HEAD
        if  (read > cl) {
=======
        if (read > cl) {
>>>>>>> c2257e0b
            return error.InvalidContentLength;
        }

        // how much of the body are we missing
        const missing = cl - read;

        // how much spare space we have in our static buffer
        const spare = buf.len - len;
        if (missing < spare) {
            // we don't have the [full] body, but we have enough space in our static
            // buffer for it
            self.body = .{ .type = .static, .data = buf[pos .. pos + cl] };

            // While we don't have this yet, we know that this will be the final
            // position of valid data within self.buf. We need this so that
            // we create create our `spare` slice, we can slice starting from
            // self.pos (everything before that is the full raw request)
            self.pos = len + missing;
        } else {
            // We don't have the [full] body, and our static buffer is too small
            const body_buf = try self.buffer_pool.arenaAlloc(req_arena, cl);
            @memcpy(body_buf.data[0..read], buf[pos .. pos + read]);
            self.body = body_buf;
        }
        self.body_pos = read;
        return false;
    }

    fn readBody(self: *State, stream: anytype) !bool {
        var pos = self.body_pos;
        const buf = self.body.?.data;

        const n = try stream.read(buf[pos..]);
        if (n == 0) {
            return error.ConnectionClosed;
        }
        pos += n;
        if (pos == self.body_len) {
            return true;
        }
        self.body_pos = pos;
        return false;
    }
};

const allowedHeaderValueByte = blk: {
    var v = [_]bool{false} ** 256;
    for ("ABCDEFGHIJKLMNOPQRSTUVWXYZabcdefghijklmnopqrstuvwxyz0123456789_ :;.,/\"'?!(){}[]@<>=-+*#$&`|~^%\t\\") |b| {
        v[b] = true;
    }
    break :blk v;
};

inline fn trimLeadingSpaceCount(in: []const u8) struct { []const u8, usize } {
    if (in.len > 1 and in[0] == ' ') {
        // very common case
        const n = in[1];
        if (n != ' ' and n != '\t') {
            return .{ in[1..], 1 };
        }
    }

    for (in, 0..) |b, i| {
        if (b != ' ' and b != '\t') return .{ in[i..], i };
    }
    return .{ "", in.len };
}

inline fn trimLeadingSpace(in: []const u8) []const u8 {
    const out, _ = trimLeadingSpaceCount(in);
    return out;
}

fn atoi(str: []const u8) ?usize {
    if (str.len == 0) {
        return null;
    }

    var n: usize = 0;
    for (str) |b| {
        if (b < '0' or b > '9') {
            return null;
        }
        n = std.math.mul(usize, n, 10) catch return null;
        n = std.math.add(usize, n, @intCast(b - '0')) catch return null;
    }
    return n;
}

const t = @import("t.zig");
test "atoi" {
    var buf: [5]u8 = undefined;
    for (0..99999) |i| {
        const n = std.fmt.formatIntBuf(&buf, i, 10, .lower, .{});
        try t.expectEqual(i, atoi(buf[0..n]).?);
    }

    try t.expectEqual(null, atoi(""));
    try t.expectEqual(null, atoi("392a"));
    try t.expectEqual(null, atoi("b392"));
    try t.expectEqual(null, atoi("3c92"));
}

test "allowedHeaderValueByte" {
    var all = std.mem.zeroes([255]bool);
    for ('a'..('z' + 1)) |b| all[b] = true;
    for ('A'..('Z' + 1)) |b| all[b] = true;
    for ('0'..('9' + 1)) |b| all[b] = true;
    for ([_]u8{ '_', ' ', ',', ':', ';', '.', ',', '\\', '/', '"', '\'', '?', '!', '(', ')', '{', '}', '[', ']', '@', '<', '>', '=', '-', '+', '*', '#', '$', '&', '`', '|', '~', '^', '%', '\t' }) |b| {
        all[b] = true;
    }
    for (128..255) |b| all[b] = false;

    for (all, 0..) |allowed, b| {
        try t.expectEqual(allowed, allowedHeaderValueByte[@intCast(b)]);
    }
}

test "request: header too big" {
    try expectParseError(error.HeaderTooBig, "GET / HTTP/1.1\r\n\r\n", .{ .buffer_size = 17 });
    try expectParseError(error.HeaderTooBig, "GET / HTTP/1.1\r\nH: v\r\n\r\n", .{ .buffer_size = 23 });
}

test "request: parse method" {
    defer t.reset();
    {
        try expectParseError(error.UnknownMethod, "GETT / HTTP/1.1 ", .{});
        try expectParseError(error.UnknownMethod, " PUT / HTTP/1.1", .{});
    }

    {
        const r = try testParse("GET / HTTP/1.1\r\n\r\n", .{});
        try t.expectEqual(http.Method.GET, r.method);
    }

    {
        const r = try testParse("PUT / HTTP/1.1\r\n\r\n", .{});
        try t.expectEqual(http.Method.PUT, r.method);
    }

    {
        const r = try testParse("POST / HTTP/1.1\r\n\r\n", .{});
        try t.expectEqual(http.Method.POST, r.method);
    }

    {
        const r = try testParse("HEAD / HTTP/1.1\r\n\r\n", .{});
        try t.expectEqual(http.Method.HEAD, r.method);
    }

    {
        const r = try testParse("PATCH / HTTP/1.1\r\n\r\n", .{});
        try t.expectEqual(http.Method.PATCH, r.method);
    }

    {
        const r = try testParse("DELETE / HTTP/1.1\r\n\r\n", .{});
        try t.expectEqual(http.Method.DELETE, r.method);
    }

    {
        const r = try testParse("OPTIONS / HTTP/1.1\r\n\r\n", .{});
        try t.expectEqual(http.Method.OPTIONS, r.method);
    }
}

test "request: parse request target" {
    defer t.reset();
    {
        try expectParseError(error.InvalidRequestTarget, "GET NOPE", .{});
        try expectParseError(error.InvalidRequestTarget, "GET nope ", .{});
        try expectParseError(error.InvalidRequestTarget, "GET http://www.pondzpondz.com/test ", .{}); // this should be valid
        try expectParseError(error.InvalidRequestTarget, "PUT hello ", .{});
        try expectParseError(error.InvalidRequestTarget, "POST  /hello ", .{});
        try expectParseError(error.InvalidRequestTarget, "POST *hello ", .{});
    }

    {
        const r = try testParse("PUT / HTTP/1.1\r\n\r\n", .{});
        try t.expectString("/", r.url.raw);
    }

    {
        const r = try testParse("PUT /api/v2 HTTP/1.1\r\n\r\n", .{});
        try t.expectString("/api/v2", r.url.raw);
    }

    {
        const r = try testParse("DELETE /API/v2?hack=true&over=9000%20!! HTTP/1.1\r\n\r\n", .{});
        try t.expectString("/API/v2?hack=true&over=9000%20!!", r.url.raw);
    }

    {
        const r = try testParse("PUT * HTTP/1.1\r\n\r\n", .{});
        try t.expectString("*", r.url.raw);
    }
}

test "request: parse protocol" {
    defer t.reset();
    {
        try expectParseError(error.UnknownProtocol, "GET / http/1.1\r\n", .{});
        try expectParseError(error.UnsupportedProtocol, "GET / HTTP/2.0\r\n", .{});
    }

    {
        const r = try testParse("PUT / HTTP/1.0\r\n\r\n", .{});
        try t.expectEqual(http.Protocol.HTTP10, r.protocol);
    }

    {
        const r = try testParse("PUT / HTTP/1.1\r\n\r\n", .{});
        try t.expectEqual(http.Protocol.HTTP11, r.protocol);
    }
}

test "request: parse headers" {
    defer t.reset();
    {
        try expectParseError(error.InvalidHeaderLine, "GET / HTTP/1.1\r\nHost\r\n", .{});
    }

    {
        const r = try testParse("PUT / HTTP/1.0\r\n\r\n", .{});
        try t.expectEqual(0, r.headers.len);
    }

    {
        var r = try testParse("PUT / HTTP/1.0\r\nHost: pondzpondz.com\r\n\r\n", .{});

        try t.expectEqual(1, r.headers.len);
        try t.expectString("pondzpondz.com", r.headers.get("host").?);
    }

    {
        var r = try testParse("PUT / HTTP/1.0\r\nHost: pondzpondz.com\r\nMisc:  Some-Value\r\nAuthorization:none\r\n\r\n", .{});
        try t.expectEqual(3, r.headers.len);
        try t.expectString("pondzpondz.com", r.header("host").?);
        try t.expectString("Some-Value", r.header("misc").?);
        try t.expectString("none", r.header("authorization").?);
    }
}

test "request: canKeepAlive" {
    defer t.reset();
    {
        // implicitly keepalive for 1.1
        var r = try testParse("GET / HTTP/1.1\r\n\r\n", .{});
        try t.expectEqual(true, r.canKeepAlive());
    }

    {
        // explicitly keepalive for 1.1
        var r = try testParse("GET / HTTP/1.1\r\nConnection: keep-alive\r\n\r\n", .{});
        try t.expectEqual(true, r.canKeepAlive());
    }

    {
        // explicitly not keepalive for 1.1
        var r = try testParse("GET / HTTP/1.1\r\nConnection: close\r\n\r\n", .{});
        try t.expectEqual(false, r.canKeepAlive());
    }
}

test "request: query" {
    defer t.reset();
    {
        // none
        var r = try testParse("PUT / HTTP/1.1\r\n\r\n", .{});
        try t.expectEqual(0, (try r.query()).len);
    }

    {
        // none with path
        var r = try testParse("PUT /why/would/this/matter HTTP/1.1\r\n\r\n", .{});
        try t.expectEqual(0, (try r.query()).len);
    }

    {
        // value-less
        var r = try testParse("PUT /?a HTTP/1.1\r\n\r\n", .{});
        const query = try r.query();
        try t.expectEqual(1, query.len);
        try t.expectString("", query.get("a").?);
        try t.expectEqual(null, query.get("b"));
    }

    {
        // single
        var r = try testParse("PUT /?a=1 HTTP/1.1\r\n\r\n", .{});
        const query = try r.query();
        try t.expectEqual(1, query.len);
        try t.expectString("1", query.get("a").?);
        try t.expectEqual(null, query.get("b"));
    }

    {
        // multiple
        var r = try testParse("PUT /path?Teg=Tea&it%20%20IS=over%209000%24&ha%09ck HTTP/1.1\r\n\r\n", .{});
        const query = try r.query();
        try t.expectEqual(3, query.len);
        try t.expectString("Tea", query.get("Teg").?);
        try t.expectString("over 9000$", query.get("it  IS").?);
        try t.expectString("", query.get("ha\tck").?);
    }
}

test "request: body content-length" {
    defer t.reset();
    {
        // too big
        try expectParseError(error.BodyTooBig, "POST / HTTP/1.0\r\nContent-Length: 10\r\n\r\nOver 9000!", .{ .max_body_size = 9 });
    }

    {
        // no body
        var r = try testParse("PUT / HTTP/1.0\r\nHost: pondzpondz.com\r\nContent-Length: 0\r\n\r\n", .{ .max_body_size = 10 });
        try t.expectEqual(null, r.body());
        try t.expectEqual(null, r.body());
    }

    {
        // fits into static buffer
        var r = try testParse("POST / HTTP/1.0\r\nContent-Length: 10\r\n\r\nOver 9000!", .{});
        try t.expectString("Over 9000!", r.body().?);
        try t.expectString("Over 9000!", r.body().?);
    }

    {
        // Requires dynamic buffer
        var r = try testParse("POST / HTTP/1.0\r\nContent-Length: 11\r\n\r\nOver 9001!!", .{ .buffer_size = 40 });
        try t.expectString("Over 9001!!", r.body().?);
        try t.expectString("Over 9001!!", r.body().?);
    }
}

// the query and body both (can) occupy space in our static buffer
test "request: query & body" {
    defer t.reset();

    // query then body
    var r = try testParse("POST /?search=keemun%20tea HTTP/1.0\r\nContent-Length: 10\r\n\r\nOver 9000!", .{});
    try t.expectString("keemun tea", (try r.query()).get("search").?);
    try t.expectString("Over 9000!", r.body().?);

    // results should be cached internally, but let's double check
    try t.expectString("keemun tea", (try r.query()).get("search").?);
}

test "request: invalid content-length" {
    defer t.reset();
<<<<<<< HEAD
    try expectParseError(error.InvalidContentLength, "GET / HTTP/1.0\r\nContent-Length: 1\r\n\r\nabc", .{ });
=======
    try expectParseError(error.InvalidContentLength, "GET / HTTP/1.0\r\nContent-Length: 1\r\n\r\nabc", .{});
>>>>>>> c2257e0b
}

test "body: json" {
    defer t.reset();
    const Tea = struct {
        type: []const u8,
    };

    {
        // too big
        try expectParseError(error.BodyTooBig, "POST / HTTP/1.0\r\nContent-Length: 17\r\n\r\n{\"type\":\"keemun\"}", .{ .max_body_size = 16 });
    }

    {
        // no body
        var r = try testParse("PUT / HTTP/1.0\r\nHost: pondzpondz.com\r\nContent-Length: 0\r\n\r\n", .{ .max_body_size = 10 });
        try t.expectEqual(null, try r.json(Tea));
        try t.expectEqual(null, try r.json(Tea));
    }

    {
        // parses json
        var r = try testParse("POST / HTTP/1.0\r\nContent-Length: 17\r\n\r\n{\"type\":\"keemun\"}", .{});
        try t.expectString("keemun", (try r.json(Tea)).?.type);
        try t.expectString("keemun", (try r.json(Tea)).?.type);
    }
}

test "body: jsonValue" {
    defer t.reset();
    {
        // too big
        try expectParseError(error.BodyTooBig, "POST / HTTP/1.0\r\nContent-Length: 17\r\n\r\n{\"type\":\"keemun\"}", .{ .max_body_size = 16 });
    }

    {
        // no body
        var r = try testParse("PUT / HTTP/1.0\r\nHost: pondzpondz.com\r\nContent-Length: 0\r\n\r\n", .{ .max_body_size = 10 });
        try t.expectEqual(null, try r.jsonValue());
        try t.expectEqual(null, try r.jsonValue());
    }

    {
        // parses json
        var r = try testParse("POST / HTTP/1.0\r\nContent-Length: 17\r\n\r\n{\"type\":\"keemun\"}", .{});
        try t.expectString("keemun", (try r.jsonValue()).?.object.get("type").?.string);
        try t.expectString("keemun", (try r.jsonValue()).?.object.get("type").?.string);
    }
}

test "body: jsonObject" {
    defer t.reset();
    {
        // too big
        try expectParseError(error.BodyTooBig, "POST / HTTP/1.0\r\nContent-Length: 17\r\n\r\n{\"type\":\"keemun\"}", .{ .max_body_size = 16 });
    }

    {
        // no body
        var r = try testParse("PUT / HTTP/1.0\r\nHost: pondzpondz.com\r\nContent-Length: 0\r\n\r\n", .{ .max_body_size = 10 });
        try t.expectEqual(null, try r.jsonObject());
        try t.expectEqual(null, try r.jsonObject());
    }

    {
        // not an object
        var r = try testParse("POST / HTTP/1.0\r\nContent-Length: 7\r\n\r\n\"hello\"", .{});
        try t.expectEqual(null, try r.jsonObject());
        try t.expectEqual(null, try r.jsonObject());
    }

    {
        // parses json
        var r = try testParse("POST / HTTP/1.0\r\nContent-Length: 17\r\n\r\n{\"type\":\"keemun\"}", .{});
        try t.expectString("keemun", (try r.jsonObject()).?.get("type").?.string);
        try t.expectString("keemun", (try r.jsonObject()).?.get("type").?.string);
    }
}

test "body: formData" {
    defer t.reset();
    {
        // too big
        try expectParseError(error.BodyTooBig, "POST / HTTP/1.0\r\nContent-Length: 22\r\n\r\nname=test", .{ .max_body_size = 21 });
    }

    {
        // no body
        var r = try testParse("POST / HTTP/1.0\r\n\r\nContent-Length: 0\r\n\r\n", .{ .max_body_size = 10 });
        const formData = try r.formData();
        try t.expectEqual(null, formData.get("name"));
        try t.expectEqual(null, formData.get("name"));
    }

    {
        // parses formData
        var r = try testParse("POST / HTTP/1.0\r\nContent-Length: 9\r\n\r\nname=test", .{ .max_form_count = 2 });
        const formData = try r.formData();
        try t.expectString("test", formData.get("name").?);
        try t.expectString("test", formData.get("name").?);
    }

    {
        // multiple inputs
        var r = try testParse("POST / HTTP/1.0\r\nContent-Length: 25\r\n\r\nname=test1&password=test2", .{ .max_form_count = 2 });

        const formData = try r.formData();
        try t.expectString("test1", formData.get("name").?);
        try t.expectString("test1", formData.get("name").?);

        try t.expectString("test2", formData.get("password").?);
        try t.expectString("test2", formData.get("password").?);
    }

    {
        // test decoding
        var r = try testParse("POST / HTTP/1.0\r\nContent-Length: 44\r\n\r\ntest=%21%40%23%24%25%5E%26*%29%28-%3D%2B%7C+", .{ .max_form_count = 2 });

        const formData = try r.formData();
        try t.expectString("!@#$%^&*)(-=+| ", formData.get("test").?);
        try t.expectString("!@#$%^&*)(-=+| ", formData.get("test").?);
    }
}

test "body: multiFormData valid" {
    defer t.reset();

    {
        // no body
        var r = try testParse(buildRequest(&.{ "POST / HTTP/1.0", "Content-Type: multipart/form-data; boundary=BX1" }, &.{}), .{ .max_multiform_count = 5 });
        const formData = try r.multiFormData();
        try t.expectEqual(0, formData.len);
        try t.expectString("multipart/form-data; boundary=BX1", r.header("content-type").?);
    }

    {
        // parses single field
        var r = try testParse(buildRequest(&.{ "POST / HTTP/1.0", "Content-Type: multipart/form-data; boundary=-90x" }, &.{ "---90x\r\n", "Content-Disposition: form-data; name=\"description\"\r\n\r\n", "the-desc\r\n", "---90x--\r\n" }), .{ .max_multiform_count = 5 });

        const formData = try r.multiFormData();
        try t.expectString("the-desc", formData.get("description").?.value);
        try t.expectString("the-desc", formData.get("description").?.value);
    }

    {
        // parses single field with filename
        var r = try testParse(buildRequest(&.{ "POST / HTTP/1.0", "Content-Type: multipart/form-data; boundary=-90x" }, &.{ "---90x\r\n", "Content-Disposition: form-data; filename=\"file1.zig\"; name=file\r\n\r\n", "some binary data\r\n", "---90x--\r\n" }), .{ .max_multiform_count = 5 });

        const formData = try r.multiFormData();
        const field = formData.get("file").?;
        try t.expectString("some binary data", field.value);
        try t.expectString("file1.zig", field.filename.?);
    }

    {
        // quoted boundary
        var r = try testParse(buildRequest(&.{ "POST / HTTP/1.0", "Content-Type: multipart/form-data; boundary=\"-90x\"" }, &.{ "---90x\r\n", "Content-Disposition: form-data; name=\"description\"\r\n\r\n", "the-desc\r\n", "---90x--\r\n" }), .{ .max_multiform_count = 5 });

        const formData = try r.multiFormData();
        const field = formData.get("description").?;
        try t.expectEqual(null, field.filename);
        try t.expectString("the-desc", field.value);
    }

    {
        // multiple fields
        var r = try testParse(buildRequest(&.{ "GET /something HTTP/1.1", "Content-Type: multipart/form-data; boundary=----99900AB" }, &.{ "------99900AB\r\n", "content-type: text/plain; charset=utf-8\r\n", "content-disposition: form-data; name=\"fie\\\" \\?l\\d\"\r\n\r\n", "Value - 1\r\n", "------99900AB\r\n", "Content-Disposition: form-data; filename=another.zip; name=field2\r\n\r\n", "Value - 2\r\n", "------99900AB--\r\n" }), .{ .max_multiform_count = 5 });

        const formData = try r.multiFormData();
        try t.expectEqual(2, formData.len);

        const field1 = formData.get("fie\" ?l\\d").?;
        try t.expectEqual(null, field1.filename);
        try t.expectString("Value - 1", field1.value);

        const field2 = formData.get("field2").?;
        try t.expectString("Value - 2", field2.value);
        try t.expectString("another.zip", field2.filename.?);
    }

    {
        // enforce limit
        var r = try testParse(buildRequest(&.{ "GET /something HTTP/1.1", "Content-Type: multipart/form-data; boundary=----99900AB" }, &.{ "------99900AB\r\n", "Content-Type: text/plain; charset=utf-8\r\n", "Content-Disposition: form-data; name=\"fie\\\" \\?l\\d\"\r\n\r\n", "Value - 1\r\n", "------99900AB\r\n", "Content-Disposition: form-data; filename=another; name=field2\r\n\r\n", "Value - 2\r\n", "------99900AB--\r\n" }), .{ .max_multiform_count = 1 });

        defer t.reset();
        const formData = try r.multiFormData();
        try t.expectEqual(1, formData.len);
        try t.expectString("Value - 1", formData.get("fie\" ?l\\d").?.value);
    }
}

test "body: multiFormData invalid" {
    defer t.reset();
    {
        // large boundary
        var r = try testParse(buildRequest(&.{ "POST / HTTP/1.0", "Content-Type: multipart/form-data; boundary=12345678901234567890123456789012345678901234567890123456789012345678901" }, &.{"garbage"}), .{});
        try t.expectError(error.InvalidMultiPartFormDataHeader, r.multiFormData());
    }

    {
        // no closing quote
        var r = try testParse(buildRequest(&.{ "POST / HTTP/1.0", "Content-Type: multipart/form-data; boundary=\"123" }, &.{"garbage"}), .{});
        try t.expectError(error.InvalidMultiPartFormDataHeader, r.multiFormData());
    }

    {
        // no content-dispotion field header
        var r = try testParse(buildRequest(&.{ "POST / HTTP/1.0", "Content-Type: multipart/form-data; boundary=-90x" }, &.{ "---90x\r\n", "the-desc\r\n", "---90x--\r\n" }), .{ .max_multiform_count = 5 });
        try t.expectError(error.InvalidMultiPartEncoding, r.multiFormData());
    }

    {
        // no content dispotion naem
        var r = try testParse(buildRequest(&.{ "POST / HTTP/1.0", "Content-Type: multipart/form-data; boundary=-90x" }, &.{ "---90x\r\n", "Content-Disposition: form-data; x=a", "the-desc\r\n", "---90x--\r\n" }), .{ .max_multiform_count = 5 });
        try t.expectError(error.InvalidMultiPartEncoding, r.multiFormData());
    }

    {
        // missing name end quote
        var r = try testParse(buildRequest(&.{ "POST / HTTP/1.0", "Content-Type: multipart/form-data; boundary=-90x" }, &.{ "---90x\r\n", "Content-Disposition: form-data; name=\"hello\r\n\r\n", "the-desc\r\n", "---90x--\r\n" }), .{ .max_multiform_count = 5 });
        try t.expectError(error.InvalidMultiPartEncoding, r.multiFormData());
    }

    {
        // missing missing newline
        var r = try testParse(buildRequest(&.{ "POST / HTTP/1.0", "Content-Type: multipart/form-data; boundary=-90x" }, &.{ "---90x\r\n", "Content-Disposition: form-data; name=hello\r\n", "the-desc\r\n", "---90x--\r\n" }), .{ .max_multiform_count = 5 });
        try t.expectError(error.InvalidMultiPartEncoding, r.multiFormData());
    }

    {
        // missing missing newline x2
        var r = try testParse(buildRequest(&.{ "POST / HTTP/1.0", "Content-Type: multipart/form-data; boundary=-90x" }, &.{ "---90x\r\n", "Content-Disposition: form-data; name=hello", "the-desc\r\n", "---90x--\r\n" }), .{ .max_multiform_count = 5 });
        try t.expectError(error.InvalidMultiPartEncoding, r.multiFormData());
    }
}

test "request: fuzz" {
    // We have a bunch of data to allocate for testing, like header names and
    // values. Easier to use this arena and reset it after each test run.
    const aa = t.arena.allocator();
    defer t.reset();

    var r = t.getRandom();
    const random = r.random();
    for (0..1000) |_| {
        // important to test with different buffer sizes, since there's a lot of
        // special handling for different cases (e.g the buffer is full and has
        // some of the body in it, so we need to copy that to a dynamically allocated
        // buffer)
        const buffer_size = random.uintAtMost(u16, 1024) + 1024;

        var ctx = t.Context.init(.{
            .request = .{ .buffer_size = buffer_size },
        });

        // enable fake mode, we don't go through a real socket, instead we go
        // through a fake one, that can simulate having data spread across multiple
        // calls to read()
        ctx.fake = true;
        defer ctx.deinit();

        // how many requests should we make on this 1 individual socket (simulating
        // keepalive AND the request pool)
        const number_of_requests = random.uintAtMost(u8, 10) + 1;

        for (0..number_of_requests) |_| {
            defer ctx.conn.keepalive(4096);
            const method = randomMethod(random);
            const url = t.randomString(random, aa, 20);

            ctx.write(method);
            ctx.write(" /");
            ctx.write(url);

            const number_of_qs = random.uintAtMost(u8, 4);
            if (number_of_qs != 0) {
                ctx.write("?");
            }

            var query = std.StringHashMap([]const u8).init(aa);
            for (0..number_of_qs) |_| {
                const key = t.randomString(random, aa, 20);
                const value = t.randomString(random, aa, 20);
                if (!query.contains(key)) {
                    // TODO: figure out how we want to handle duplicate query values
                    // (the spec doesn't specify what to do)
                    query.put(key, value) catch unreachable;
                    ctx.write(key);
                    ctx.write("=");
                    ctx.write(value);
                    ctx.write("&");
                }
            }

            ctx.write(" HTTP/1.1\r\n");

            var headers = std.StringHashMap([]const u8).init(aa);
            for (0..random.uintAtMost(u8, 4)) |_| {
                const name = t.randomString(random, aa, 20);
                const value = t.randomString(random, aa, 20);
                if (!headers.contains(name)) {
                    // TODO: figure out how we want to handle duplicate query values
                    // Note, the spec says we should merge these!
                    headers.put(name, value) catch unreachable;
                    ctx.write(name);
                    ctx.write(": ");
                    ctx.write(value);
                    ctx.write("\r\n");
                }
            }

            var body: ?[]u8 = null;
            if (random.uintAtMost(u8, 4) == 0) {
                ctx.write("\r\n"); // no body
            } else {
                body = t.randomString(random, aa, 8000);
                const cl = std.fmt.allocPrint(aa, "{d}", .{body.?.len}) catch unreachable;
                headers.put("content-length", cl) catch unreachable;
                ctx.write("content-length: ");
                ctx.write(cl);
                ctx.write("\r\n\r\n");
                ctx.write(body.?);
            }

            var conn = ctx.conn;
            var fake_reader = ctx.fakeReader();
            while (true) {
                const done = try conn.req_state.parse(conn.req_arena.allocator(), &fake_reader);
                if (done) break;
            }

            var request = Request.init(conn.req_arena.allocator(), conn);

            // assert the headers
            var it = headers.iterator();
            while (it.next()) |entry| {
                try t.expectString(entry.value_ptr.*, request.header(entry.key_ptr.*).?);
            }

            // assert the querystring
            var actualQuery = request.query() catch unreachable;
            it = query.iterator();
            while (it.next()) |entry| {
                try t.expectString(entry.value_ptr.*, actualQuery.get(entry.key_ptr.*).?);
            }

            const actual_body = request.body();
            if (body) |b| {
                try t.expectString(b, actual_body.?);
            } else {
                try t.expectEqual(null, actual_body);
            }
        }
    }
}

fn testParse(input: []const u8, config: Config) !Request {
    var ctx = t.Context.allocInit(t.arena.allocator(), .{ .request = config });
    ctx.write(input);
    while (true) {
        const done = try ctx.conn.req_state.parse(ctx.conn.req_arena.allocator(), ctx.stream);
        if (done) break;
    }
    return Request.init(ctx.conn.req_arena.allocator(), ctx.conn);
}

fn expectParseError(expected: anyerror, input: []const u8, config: Config) !void {
    var ctx = t.Context.init(.{ .request = config });
    defer ctx.deinit();

    ctx.write(input);
    try t.expectError(expected, ctx.conn.req_state.parse(ctx.conn.req_arena.allocator(), ctx.stream));
}

fn randomMethod(random: std.Random) []const u8 {
    return switch (random.uintAtMost(usize, 6)) {
        0 => "GET",
        1 => "PUT",
        2 => "POST",
        3 => "PATCH",
        4 => "DELETE",
        5 => "OPTIONS",
        6 => "HEAD",
        else => unreachable,
    };
}

fn buildRequest(header: []const []const u8, body: []const []const u8) []const u8 {
    var header_len: usize = 0;
    for (header) |h| {
        header_len += h.len;
    }

    var body_len: usize = 0;
    for (body) |b| {
        body_len += b.len;
    }

    var arr = std.ArrayList(u8).init(t.arena.allocator());
    // 100 for the Content-Length that we'll add and all the \r\n
    arr.ensureTotalCapacity(header_len + body_len + 100) catch unreachable;

    for (header) |h| {
        arr.appendSlice(h) catch unreachable;
        arr.appendSlice("\r\n") catch unreachable;
    }
    arr.appendSlice("Content-Length: ") catch unreachable;
    std.fmt.formatInt(body_len, 10, .lower, .{}, arr.writer()) catch unreachable;
    arr.appendSlice("\r\n\r\n") catch unreachable;

    for (body) |b| {
        arr.appendSlice(b) catch unreachable;
    }

    return arr.items;
}<|MERGE_RESOLUTION|>--- conflicted
+++ resolved
@@ -854,11 +854,8 @@
             self.pos = len;
             return true;
         }
-<<<<<<< HEAD
-        if  (read > cl) {
-=======
+
         if (read > cl) {
->>>>>>> c2257e0b
             return error.InvalidContentLength;
         }
 
@@ -1210,11 +1207,7 @@
 
 test "request: invalid content-length" {
     defer t.reset();
-<<<<<<< HEAD
-    try expectParseError(error.InvalidContentLength, "GET / HTTP/1.0\r\nContent-Length: 1\r\n\r\nabc", .{ });
-=======
     try expectParseError(error.InvalidContentLength, "GET / HTTP/1.0\r\nContent-Length: 1\r\n\r\nabc", .{});
->>>>>>> c2257e0b
 }
 
 test "body: json" {
