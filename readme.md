# An HTTP/1.1 server for Zig.

```zig
const std = @import("std");
const httpz = @import("httpz");

pub fn main() !void {
  var gpa = std.heap.GeneralPurposeAllocator(.{}){};
  const allocator = gpa.allocator();

  // More advance cases will use a custom "Handler" instead of "void".
  // The last parameter is our handler instance, since we have a "void"
  // handler, we passed a void ({}) value.
  var server = try httpz.Server(void).init(allocator, .{.port = 5882}, {});
  
  var router = server.router();
  router.get("/api/user/:id", getUser);

  // blocks
  try server.listen(); 
}

fn getUser(req: *httpz.Request, res: *httpz.Response) !void {
  res.status = 200;
  try res.json(.{.id = req.param("id").?, .name = "Teg"}, .{});
}
```

# Migration
If you're coming from a previous version, I've made some breaking changes recently (largely to accomodate much better integration with websocket.zig). See the [Migration Wiki](https://github.com/karlseguin/http.zig/wiki/Migration) for more details.

# Installation
1) Add into `dependencies` at `build.zig.zon`:
```zig
.dependencies = .{
  .httpz = .{
    .url = "git+https://github.com/karlseguin/httpz.zig#master",
    .hash = {{ actual_hash string, remove this line before 'zig build' to get actual hash }},
  },
},
```
2) Add this in `build.zig`:
```zig
const httpz = b.dependency("httpz", .{
  .target = target,
  .optimize = optimize,
});
exe.root_module.addImport("httpz", httpz.module("httpz"));
```

The library tracks Zig master. If you're using a specific version of Zig, use the appropriate branch.

```
zig fetch --save git+https://github.com/karlseguin/http.zig
```

In your `build.zig.zon`:
```zig
pub fn build(b: *std.Build) void {
    // your target/optimize setup
    // your `exe` declaration
    const httpz_module = b.dependency("httpz", .{.target = target, .optimize = optimize}).module("httpz");
    exe.root_module.addImport("httpz", httpz_module);
}
```

# Alternatives
If you're looking for a higher level web framework with more included functionality, consider [JetZig](https://www.jetzig.dev/) which is built on top of httpz.

# Why not std.http.Server
`std.http.Server` is very slow and assumes well-behaved clients.

There are many Zig HTTP server implementations. Most wrap `std.http.Server` and tend to be slow. Benchmark it, you'll see. A few wrap C libraries and are faster (though some of these are slow too!). 

http.zig is written in Zig, without using `std.http.Server`. On an M2, a basic request can hit 140K requests per seconds.

# Usage
When a non-void Handler is used, the value given to `Server(H).init` is passed to every action. This is how application-specific data can be passed into your actions.

For example, using [pg.zig](https://github.com/karlseguin/pg.zig), we can make a database connection pool available to each action:

```zig
const pg = @import("pg");
const std = @import("std");
const httpz = @import("httpz");

pub fn main() !void {
  var gpa = std.heap.GeneralPurposeAllocator(.{}){};
  const allocator = gpa.allocator();

  var db = try pg.Pool.init(allocator, .{
    .connect = .{ .port = 5432, .host = "localhost"},
    .auth = .{.username = "user", .database = "db", .password = "pass"}
  });
  defer db.deinit();

  var app = App{
    .db = db,
  };


  var server = try httpz.Server(*App).init(allocator, .{.port = 5882}, &app);
  var router = server.router();
  router.get("/api/user/:id", getUser);
  try server.listen();
}

const App = struct {
    db: *pg.Pool,
};

fn getUser(app: *App, req: *httpz.Request, res: *httpz.Response) !void {
  const user_id = req.param("id").?;

  var row = try app.db.row("select name from users where id = $1", .{user_id}) orelse {
    res.status = 404;
    res.body = "Not found";
    return;
  };
  defer row.deinit() catch {};

  try res.json(.{
    .id = user_id,
    .name = row.get([]u8, 0),
  }, .{});
}
```

<<<<<<< HEAD
## Shutdown
To cleanly shutdown, call `server.stop()` followed by `server.deinit()`. On systems with sigaction, this likely requires that your server instance be a global:

```zig
var server: httpz.ServerCtx(void, void) = undefined;

pub fn main() void {
    var gpa = std.heap.GeneralPurposeAllocator(.{}){};
    const allocator = gpa.allocator();

    server = try httpz.Server().init(allocator, .{.port = 5882});
    defer server.deinit();

    // now that our server is up, we register our intent to handle SIGINT
    try std.posix.sigaction(std.posix.SIG.INT, &.{
        .handler = .{.handler = shutdown},
        .mask = std.posix.empty_sigset,
        .flags = 0,
    }, null);

    // TODO: setup your routes and things like normal

    // this will block until server.stop() is called
    // which will then run the server.deinit() we setup above with `defer`
    try server.listen(); 
}

fn shutdown(_: c_int) callconv(.C) void {
    // this will unblock the server.listen()
    server.stop();
}
```

## Complex Use Case 1 - Shared Global Data
The call to `httpz.Server()` is a wrapper around a generic Server that can take a global context. Use `httpz.ServerApp(G)` and pass an instance of `G` to `init`:
=======
## Dispatch
Beyond sharing state, your custom handler can be used to control how httpz behaves. By defining a public `dispatch` method you can control how (or even **if**) actions are executed. For example, to log timing, you could do:
>>>>>>> c6274266

```zig
const App = struct {
  pub fn dispatch(self: *App, action: httpz.Action(*App), req: *httpz.Request, res: *httpz.Response) !void {
    const start = std.time.microTimestamp();

    // your `dispatch` doesn't _have_ to call the action
    try action(self, req, res);

    const elapsed = std.time.microTimestamp() - start;
    std.log.info("{} {s} {d}", .{req.method, req.url.path, elapsed});
  }
};
```

### Per-Request Context
The 2nd parameter, `action`, is of type `httpz.Action(*App)`. This is a function pointer to the function you specified when setting up the routes. As we've seen, this works well to share global data. But, in many cases, you'll want to have request-specific data.

Consider the case where you want your `dispatch` method to conditionally load a user (maybe from the `Authorization` header of the request). How would you pass this `User` to the action? You can't use the `*App` directly, as this is shared concurrently across all requests.

To achieve this, we'll add another structure called `RequestContext`. You can call this whatever you want, and it can contain any fields of methods you want.

```zig
const RequestContext = struct {
  // You don't have to put a reference to your global data.
  // But chances are you'll want.
  app: *App,
  user: ?User,
};
```

We can now change the definition of our actions and `dispatch` method:

```zig
fn getUser(ctx: *RequestContext, req: *httpz.Request, res: *httpz.Response) !void {
   // can check if ctx.user is != null
}

const App = struct {
  pub fn dispatch(self: *App, action: httpz.Action(*RequestContext), req: *httpz.Request, res: *httpz.Response) !void {
    var ctx = RequestContext{
      .app = self,
      .user = self.loadUser(req),
    }
    return action(&ctx, req, res);
  }

  fn loadUser(self: *App, req: *httpz.Request) ?User {
    // todo, maybe using req.header("authorizaation")
  }
};

```

httpz infers the type of the action based on the 2nd parameter of your handler's `dispatch` method. If you use a `void` handler or your handler doesn't have a `dispatch` method, then you won't interact with `httpz.Action(H)` directly.

## Not Found
If your handler has a public `notFound` method, it will be called whenever a path doesn't match a found route:

```zig
const App = struct {
  pub fn notFound(_: *App, req: *httpz.Request, res: *httpz.Response) !void {
    std.log.info("404 {} {s}", .{req.method, req.url.path});
    res.status = 404;
    res.body = "Not Found";
  }
};
```

## Error Handler
If your handler has a public `uncaughtError` method, it will be called whenever there's an unhandled error. This could be due to some internal httpz bug, or because your action return an error. 

```zig
const App = struct {
  pub fn uncaughtError(self: *App, _: *Request, res: *Response, err: anyerror) void {
    std.log.info("500 {} {s} {}", .{req.method, req.url.path, err});
    res.status = 500;
    res.body = "sorry";
  }
};
```

Notice that, unlike `notFound` and other normal actions, the `uncaughtError` method cannot return an error itself.

## Takeover
For the most control, you can define a `handle` method. This circumvents most of Httpz's dispatching, including routing. Frameworks like JetZig hook use `handle` in order to provide their own routing and dispatching. When you define a `handle` method, then any `dispatch`, `notFound` and `uncaughtError` methods are ignored by httpz.

```zig
const App = struct {
  pub fn handle(app: *App, req: *Request, res: *Response) void {
    // todo
  }
};
```

The behavior `httpz.Server(H)` is controlled by 
The library supports both simple and complex use cases. A simple use case is shown below. It's initiated by the call to `httpz.Server()`:

```zig
const std = @import("std");
const httpz = @import("httpz");

pub fn main() !void {
    var gpa = std.heap.GeneralPurposeAllocator(.{}){};
    const allocator = gpa.allocator();

    var server = try httpz.Server().init(allocator, .{.port = 5882});
    
    // overwrite the default notFound handler
    server.notFound(notFound);

    // overwrite the default error handler
    server.errorHandler(errorHandler); 

    var router = server.router();

    // use get/post/put/head/patch/options/delete
    // you can also use "all" to attach to all methods
    router.get("/api/user/:id", getUser);

    // start the server in the current thread, blocking.
    try server.listen(); 
}

fn getUser(req: *httpz.Request, res: *httpz.Response) !void {
    // status code 200 is implicit. 

    // The json helper will automatically set the res.content_type = httpz.ContentType.JSON;
    // Here we're passing an inferred anonymous structure, but you can pass anytype 
    // (so long as it can be serialized using std.json.stringify)

    try res.json(.{.id = req.param("id").?, .name = "Teg"}, .{});
}

fn notFound(_: *httpz.Request, res: *httpz.Response) !void {
    res.status = 404;

    // you can set the body directly to a []u8, but note that the memory
    // must be valid beyond your handler. Use the res.arena if you need to allocate
    // memory for the body.
    res.body = "Not Found";
}

// note that the error handler return `void` and not `!void`
fn errorHandler(req: *httpz.Request, res: *httpz.Response, err: anyerror) void {
    res.status = 500;
    res.body = "Internal Server Error";
    std.log.warn("httpz: unhandled exception for request: {s}\nErr: {}", .{req.url.raw, err});
}
```

# Memory and Arenas
Any allocations made for the response, such as the body or a header, must remain valid until **after** the action returns. To achieve this, use `res.arena` or the `res.writer()`:

```zig
fn arenaExample(req: *httpz.Request, res: *httpz.Response) !void {
    const query = try req.query();
    const name = query.get("name") orelse "stranger";
    res.body = try std.fmt.allocPrint(res.arena, "Hello {s}", .{name});
}

fn writerExample(req: *httpz.Request, res: *httpz.Response) !void {
    const query = try req.query();
    const name = query.get("name") orelse "stranger";
    try std.fmt.format(res.writer(), "Hello {s}", .{name});
}
```

Alternatively, you can explicitly call `res.write()`. Once `res.write()` returns, the response is sent and your action can cleanup/release any resources.

`res.arena` is actually a configurable-sized thread-local buffer that fallsback to an `std.heap.ArenaAllocator`. In other words, it's fast so it should be your first option for data that needs to live only until your action exits.

## httpz.Request
The following fields are the most useful:

* `method` - an httpz.Method enum
* `arena` - A fast thread-local buffer that fallsback to an ArenaAllocator, same as `res.arena`.
* `url.path` - the path of the request (`[]const u8`)
* `address` - the std.net.Address of the client

### Path Parameters
The `param` method of `*Request` returns an `?[]const u8`. For example, given the following path:

```zig
router.get("/api/users/:user_id/favorite/:id", user.getFavorite, .{});
```

Then we could access the `user_id` and `id` via:

```zig
pub fn getFavorite(req *http.Request, res: *http.Response) !void {
    const user_id = req.param("user_id").?;
    const favorite_id = req.param("id").?;
    ...
```

In the above, passing any other value to `param` would return a null object (since the route associated with `getFavorite` only defines these 2 parameters). Given that routes are generally statically defined, it should not be possible for `req.param` to return an unexpected null. However, it *is* possible to define two routes to the same action:

```zig
router.put("/api/users/:user_id/favorite/:id", user.updateFavorite, .{});

// currently logged in user, maybe?
router.put("/api/use/favorite/:id", user.updateFavorite, .{});
```

In which case the optional return value of `param` might be useful.

### Header Values
Similar to `param`, header values can be fetched via the `header` function, which also returns a `?[]const u8`:

```zig
if (req.header("authorization")) |auth| {

} else { 
    // not logged in?:
}
```

Header names are lowercase. Values maintain their original casing.

To iterate over all headers, use:

```zig
var it = req.headers.iterator();
while (it.next()) |kv| {
  // kv.key
  // kv.value
}
```

### QueryString
The framework does not automatically parse the query string. Therefore, its API is slightly different.

```zig
const query = try req.query();
if (query.get("search")) |search| {

} else {
    // no search parameter
};
```

On first call, the `query` function attempts to parse the querystring. This requires memory allocations to unescape encoded values. The parsed value is internally cached, so subsequent calls to `query()` are fast and cannot fail.

The original casing of both the key and the name are preserved.

To iterate over all query parameters, use:

```zig
var it = req.query().iterator();
while (it.next()) |kv| {
  // kv.key
  // kv.value
}
```

### Body
The body of the request, if any, can be accessed using `req.body()`. This returns a `?[]const u8`.

#### Json Body
The `req.json(TYPE)` function is a wrapper around the `body()` function which will call `std.json.parse` on the body. This function does not consider the content-type of the request and will try to parse any body.

```zig
if (try req.json(User)) |user| {

}
```

#### JsonValueTree Body
The `req.jsonValueTree()` function is a wrapper around the `body()` function which will call `std.json.Parse` on the body, returning a `!?std.jsonValueTree`. This function does not consider the content-type of the request and will try to parse any body.

```zig
if (try req.jsonValueTree()) |t| {
    // probably want to be more defensive than this
    const product_type = r.root.Object.get("type").?.String;
    //...
}
```

#### JsonObject Body
The even more specific `jsonObject()` function will return an `std.json.ObjectMap` provided the body is a map

```zig
if (try req.jsonObject()) |t| {
    // probably want to be more defensive than this
    const product_type = t.get("type").?.String;
    //...
}
```

### Form Data
The body of the request, if any, can be parsed as a "x-www-form-urlencoded "value  using `req.formData()`. The `request.max_form_count` configuration value must be set to the maximum number of form fields to support. This defaults to 0.

This behaves similarly to `query()`.

On first call, the `formData` function attempts to parse the body. This can require memory allocations to unescape encoded values. The parsed value is internally cached, so subsequent calls to `formData()` are fast and cannot fail.

The original casing of both the key and the name are preserved.

To iterate over all fields, use:

```zig
var it = req.formData.iterator();
while (it.next()) |kv| {
  // kv.key
  // kv.value
}
```

Once this function is called, `req.multiFormData()` will no longer work (because the body is assumed parsed).

### Multi Part Form Data
Similar to the above, `req.multiFormData()` can be called to parse requests with a "multipart/form-data" content type. The `request.max_multiform_count` configuration value must be set to the maximum number of form fields to support. This defaults to 0.

This is a different API than `formData` because the return type is different. Rather than a simple string=>value type, the multi part form data value consists of a `value: []const u8` and a `filename: ?[]const u8`.

On first call, the `multiFormData` function attempts to parse the body. The parsed value is internally cached, so subsequent calls to `multiFormData()` are fast and cannot fail.

The original casing of both the key and the name are preserved.

To iterate over all fields, use:

```zig
var it = req.multiFormData.iterator();
while (it.next()) |kv| {
  // kv.key
  // kv.value.value
  // kv.value.filename (optional)
}
```

Once this function is called, `req.formData()` will no longer work (because the body is assumed parsed).

Advance warning: This is one of the few methods that can modify the request in-place. For most people this won't be an issue, but if you use `req.body()` and `req.multiFormData()`, say to log the raw body, the content-disposition field names are escaped in-place. It's still safe to use `req.body()` but any  content-disposition name that was escaped will be a little off.

## httpz.Response
The following fields are the most useful:

* `status` - set the status code, by default, each response starts off with a 200 status code
* `content_type` - an httpz.ContentType enum value. This is a convenience and optimization over using the `res.header` function.
* `arena` - A fast thread-local buffer that fallsback to an ArenaAllocator, same as `req.arena`.

### Body
The simplest way to set a body is to set `res.body` to a `[]const u8`. **However** the provided value must remain valid until the body is written, which happens after the function exists or when `res.write()` is explicitly called.

### Dynamic Content
You can use the `res.arena` allocator to create dynamic content:

```zig
const query = try req.query();
const name = query.get("name") orelse "stranger";
res.body = try std.fmt.allocPrint(res.arena, "Hello {s}", .{name});
```

Memory allocated with `res.arena` will exist until the response is sent.

### io.Writer
`res.writer()` returns an `std.io.Writer`. Various types support writing to an io.Writer. For example, the built-in JSON stream writer can use this writer:

```zig
var ws = std.json.writeStream(res.writer(), 4);
try ws.beginObject();
try ws.objectField("name");
try ws.emitString(req.param("name").?);
try ws.endObject();
```

### JSON
The `res.json` function will set the content_type to `httpz.ContentType.JSON` and serialize the provided value using `std.json.stringify`. The 2nd argument to the json function is the `std.json.StringifyOptions` to pass to the `stringify` function.

This function uses `res.writer()` explained above.

### Header Value
Set header values using the `res.header(NAME, VALUE)` function:

```zig
res.header("Location", "/");
```

The header name and value are sent as provided. Both the name and value must remain valid until the response is sent, which will happen outside of the action. Dynamic names and/or values should be created and or dupe'd with `res.arena`. 

`res.headerOpts(NAME, VALUE, OPTS)` can be used to dupe the name and/or value:

```zig
try res.headerOpts("Location", location, .{.dupe_value = true});
```

`HeaderOpts` currently supports `dupe_name: bool` and `dupe_value: bool`, both default to `false`.

### Writing
By default, httpz will automatically flush your response. In more advance cases, you can use `res.write()` to explicitly flush it. This is useful in cases where you have resources that need to be freed/released only after the response is written. For example, my [LRU cache](https://github.com/karlseguin/cache.zig) uses atomic referencing counting to safely allow concurrent access to cached data. This requires callers to "release" the cached entry:

```zig
pub fn info(app: *MyApp, _: *httpz.Request, res: *httpz.Response) !void {
    const cached = app.cache.get("info") orelse {
        // load the info
    };
    defer cached.release();

    res.body = cached.value;
    return res.write();
}
```

## Router
You can use the `get`, `put`, `post`, `head`, `patch`, `trace`, `delete` or `options` method of the router to define a router. You can also use the special `all` method to add a route for all methods.

These functions can all `@panic` as they allocate memory. Each function has an equivalent `tryXYZ` variant which will return an error rather than panicking:

```zig
// this can panic if it fails to create the route
router.get("/", index);

// this returns a !void (which you can try/catch)
router.tryGet("/", index);
```

There is also a `getC` and `tryGetC` (and `putC` and `tryPutC`, and ...) that takes a 3rd parameter: the route configuration. Most of the time, this isn't needed. So, to streamline usage and given Zig's lack of overloading or default parameters, these awkward `xyzC` functions were created. Currently, the only route configuration value is to set a custom dispatcher for the specific route.
 See [Custom Dispatcher](#complex-use-case-2---custom-dispatcher) for more information.

### Groups
Defining a custom dispatcher or custom global data on each route can be tedious. Instead, consider using a router group:

```zig
var admin_routes = router.group("/admin", .{.dispatcher = custom_admin_dispatcher, .ctx = custom_admin_data});
admin_routes.get("/users", listUsers);
admin_routs.delete("/users/:id", deleteUsers);
```

The first parameter to `group` is a prefix to prepend to each route in the group. An empty prefix is acceptable.

The second parameter is the same configuration object given to the `getC`, `putC`, etc. routing variants. All configuration values are optional and, if omitted, the default configured value will be used.

### Casing
You **must** use a lowercase route. You can use any casing with parameter names, as long as you use that same casing when getting the parameter.

### Parameters
Routing supports parameters, via `:CAPTURE_NAME`. The captured values are available via `req.params.get(name: []const u8) ?[]const u8`.  

### Glob
You can glob an individual path segment, or the entire path suffix. For a suffix glob, it is important that no trailing slash is present.

```zig
// prefer using `server.notFound(not_found)` than a global glob.
router.all("/*", not_found, .{});
router.get("/api/*/debug", .{})
```

When multiple globs are used, the most specific will be selected. E.g., give the following two routes:

```zig
router.get("/*", not_found, .{});
router.get("/info/*", any_info, .{})
```

A request for "/info/debug/all" will be routed to `any_info`, whereas a request for "/over/9000" will be routed to `not_found`.

### Limitations
The router has several limitations which might not get fixed. These specifically resolve around the interaction of globs, parameters and static path segments.

Given the following routes:

```zig
router.get("/:any/users", route1, .{});
router.get("/hello/users/test", route2, .{});
```

You would expect a request to "/hello/users" to be routed to `route1`. However, no route will be found. 

Globs interact similarly poorly with parameters and static path segments.

Resolving this issue requires keeping a stack (or visiting the routes recursively), in order to back-out of a dead-end and trying a different path.
This seems like an unnecessarily expensive thing to do, on each request, when, in my opinion, such route hierarchies are uncommon. 

## CORS
CORS requests can be satisfied through normal use of routing and response headers. However, for common cases, httpz can satisfy CORS requests directly by passing a `cors` object in the configuration. By default, the `cors` field is null and httpz will handle CORS request like any other.

When the `cors` object is set, the `origin` field must also be set. httpz will include an `Access-Control-Allow-Origin` header in every response. The configuration `headers`, `methods` and `max_age` can also be set in order to set the corresponding headers on a preflight request.

```zig
var srv = Server().init(allocator, .{.cors = .{
    .origin = "httpz.local",
    .headers = "content-type",
    .methods = "GET,POST",
    .max_age = "300"
}}) catch unreachable;
```

Only the `origin` field is required. The values given to the configuration are passed as-is to the appropriate preflight header.

## Configuration
The second parameter given to `Server(H).init` is an `httpz.Config`. When running in <a href=#blocking-mode>blocking mode</a> (e.g. on Windows) a few of these behave slightly, but not drastically, different.

There are many configuration options. 

`thread_pool.buffer_size` is the single most important value to tweak. Usage of `req.arena`, `res.arena`, `res.writer()` and `res.json()` all use a fallback allocator which first uses a fast thread-local buffer and then an underlying arena. The total memory this will require is `thread_pool.count * thread_pool.buffer_size`. Since `thread_pool.count` is usually small, a large `buffer_size` is reasonable.

`request.buffer_size` must be large enough to fit the request header. Any extra space might be used to read the body. However, there can be up to `workers.count * workers.max_conn` pending requests, so a large `reuqest.buffer_size` can take up a lot of memory. Instead, consider keeping `request.buffer_size` only large enough for the header (plus a bit of overhead for decoding URL-escape values) and set `workers.large_buffer_size` to a reasonable size for your incoming request bodies. This will take `workers.count * workers.large_buffer_count * workers.large_buffer_size` memory. 

Buffers for request bodies larger than `workers.large_buffer_size` but smaller than `request.max_body_size` will be dynamic allocated.

In addition to a bit of overhead, at a minimum, httpz will use:

```zig
(thread_pool.count * thread_pool.buffer_size) +
(workers.count * workers.large_buffer_count * workers.large_buffer_size) +
(workers.count * workers.min_conn * request.buffer_size)
```

Possible values, along with their default, are:

```zig
try httpz.listen(allocator, &router, .{
    // Port to listen on
    .port = 5882, 

    // Interface address to bind to
    .address = "127.0.0.1",

    // unix socket to listen on (mutually exclusive with host&port)
    .unix_path = null,

    // configure the workers which are responsible for:
    // 1 - accepting connections
    // 2 - reading and parsing requests
    // 3 - passing requests to the thread pool
    .workers = .{
        // Number of worker threads
        // (blocking mode: handled differently)
        .count = 2,

        // Maximum number of concurrent connection each worker can handle
        // (blocking mode: currently ignored)
        .max_conn = 500,

        // Minimum number of connection states each worker should maintain
        // (blocking mode: currently ignored)
        .min_conn = 32,

        // A pool of larger buffers that can be used for any data larger than configured
        // static buffers. For example, if response headers don't fit in in 
        // $response.header_buffer_size, a buffer will be pulled from here.
        // This is per-worker. 
        .large_buffer_count = 16,

        // The size of each large buffer.
        .large_buffer_size = 65536,

        // Size of bytes retained for the connection arena between use. This will
        // result in up to `count * min_conn * retain_allocated_bytes` of memory usage.
        .retain_allocated_bytes = 4096,
    },

    // configures the threadpool which processes requests. The threadpool is 
    // where your application code runs.
    .thread_pool = .{
        // Number threads. If you're handlers are doing a lot of i/o, a higher
        // number might provide better throughput
        // (blocking mode: handled differently)
        .count = 4,

        // The maximum number of pending requests that the thread pool will accept
        // This applies back pressure to the above workers and ensures that, under load
        // pending requests get precedence over processing new requests.
        .backlog = 500,

        // Size of the static buffer to give each thread. Memory usage will be 
        // `count * buffer_size`. If you're making heavy use of either `req.arena` or
        // `res.arena`, this is likely the single easiest way to gain performance. 
        .buffer_size = 8192,
    },

    // defaults to null
    .cors = {
        .origin: []const u8,  // required if cors is passed
        .headers: ?[]const u8,
        .methods: ?[]const u8,
        .max_age: ?[]const u8,
    },

    // options for tweaking request processing
    .request = .{
        // Maximum body size that we'll process. We can allocate up 
        // to this much memory per request for the body. Internally, we might
        // keep this memory around for a number of requests as an optimization.
        .max_body_size: usize = 1_048_576,

        // This memory is allocated upfront. The request header _must_ fit into
        // this space, else the request will be rejected.
        .buffer_size: usize = 4_096,

        // Maximum number of headers to accept. 
        // Additional headers will be silently ignored.
        .max_header_count: usize = 32,

        // Maximum number of URL parameters to accept.
        // Additional parameters will be silently ignored.
        .max_param_count: usize = 10,

        // Maximum number of query string parameters to accept.
        // Additional parameters will be silently ignored.
        .max_query_count: usize = 32,

        // Maximum number of x-www-form-urlencoded fields to support.
        // Additional parameters will be silently ignored. This must be
        // set to a value greater than 0 (the default) if you're going
        // to use the req.formData() method.
        .max_form_count: usize = 0,

        // Maximum number of multipart/form-data fields to support.
        // Additional parameters will be silently ignored. This must be
        // set to a value greater than 0 (the default) if you're going
        // to use the req.multiFormData() method.
        .max_multiform_count: usize = 0,
    },

    // options for tweaking response object
    .response = .{
        // The maximum number of headers to accept. 
        // Additional headers will be silently ignored.
        .max_header_count: usize = 16,
    },

    .timeout = .{
        // Time in seconds that keepalive connections will be kept alive while inactive
        .keepalive = null,

        // Time in seconds that a connection has to send a complete request
        .request = null

        // Maximum number of a requests allowed on a single keepalive connection
        .request_count = null,
    },
    .websocket = .{
        // refer to https://github.com/karlseguin/websocket.zig#config
        max_message_size: ?usize = null,
        small_buffer_size: ?usize = null,
        small_buffer_pool: ?usize = null,
        large_buffer_size: ?usize = null,
        large_buffer_pool: ?u16 = null,
    },
});
```

### Timeouts
The configuration settings under the `timeouts` section are designed to help protect the system against basic DOS attacks (say, by connecting and not sending data). However it is recommended that you leave these null (disabled) and use the appropriate timeout in your reverse proxy (e.g. NGINX). 

The `timeout.request` is the time, in seconds, that a connection has to send a complete request. The `timeout.keepalive` is the time, in second, that a connection can stay connected without sending a request (after the initial request has been sent).

The connection alternates between these two timeouts. It starts with a timeout of `timeout.request` and after the response is sent and the connection is placed in the "keepalive list", switches to the `timeout.keepalive`. When new data is received, it switches back to `timeout.request`. When `null`, both timeouts default to 2_147_483_647 seconds (so not completely disabled, but close enough).

The `timeout.request_count` is the number of individual requests allowed within a single keepalive session. This protects against a client consuming the connection by sending unlimited meaningless but valid HTTP requests.

When the three are combined, it should be difficult for a problematic client to stay connected indefinitely.

If you're running httpz on Windows (or, more generally, where <code>httpz.blockingMode()</code> returns true), please <a href="#blocking-mode">read the section</a> as this mode of operation is more susceptible to DOS.

## Metrics
A few basic metrics are collected using [metrics.zig](https://github.com/karlseguin/metrics.zig), a prometheus-compatible library. These can be written to an `std.io.Writer` using `try httpz.writeMetrics(writer)`. As an example:

```zig
pub fn metrics(_: *httpz.Request, res: *httpz.Response) !void {
    const writer = res.writer();
    try httpz.writeMetrics(writer);

    // if we were also using pg.zig 
    // try pg.writeMetrics(writer);
}
```

Since httpz does not provide any authorization, care should be taken before exposing this. 

The metrics are:

* `httpz_connections` - counts each TCP connection
* `httpz_requests` - counts each request (should  be >= httpz_connections due to keepalive)
* `httpz_timeout_active` - counts each time an "active" connection is timed out. An "active" connection is one that has (a) just connected or (b) started to send bytes. The timeout is controlled by the `timeout.request` configuration.
* `httpz_timeout_keepalive` - counts each time an "keepalive" connection is timed out. A "keepalive" connection has already received at least 1 response and the server is waiting for a new request. The timeout is controlled by the `timeout.keepalive` configuration.
* `httpz_alloc_buffer_empty` - counts number of bytes allocated due to the large buffer pool being empty. This may indicate that `workers.large_buffer_count` should be larger.
* `httpz_alloc_buffer_large` - counts number of bytes allocated due to the large buffer pool being too small. This may indicate that `workers.large_buffer_size` should be larger.
* `httpz_alloc_unescape` - counts number of bytes allocated due to unescaping query or form parameters. This may indicate that `request.buffer_size` should be larger.
* `httpz_internal_error` - counts number of unexpected errors within httpz. Such errors normally result in the connection being abruptly closed. For example, a failing syscall to epoll/kqueue would increment this counter.
* `httpz_invalid_request` - counts number of requests which httpz could not parse (where the request is invalid).
* `httpz_header_too_big` - counts the number of requests which httpz rejects due to a header being too big (does not fit in `request.buffer_size` config).
* `httpz_body_too_big` - counts the number of requests which httpz rejects due to a body being too big (is larger than `request.max_body_size` config).

# Blocking Mode
kqueue (BSD, MacOS) or epoll (Linux) are used on supported platforms. On all other platforms (most notably Windows), a more naive thread-per-connection with blocking sockets is used.

The comptime-safe, `httpz.blockingMode() bool` function can be called to determine which mode httpz is running in (when it returns `true`, then you're running the simpler blocking mode).

It is possible to force blocking mode by adding the <code>force_blocking = true</code> build option in your build.zig (it is **not** possible to force non blocking mode)

```zig
var httpz_module =  b.dependency("httpz", dep_opts);
const options = b.addOptions();
options.addOption(bool, "force_blocking", true);
httpz_module.addOptions("build", options);
```

While you should always run httpz behind a reverse proxy, it's particularly important to do so in blocking mode due to the ease with which external connections can DOS the server.

In blocking mode, `config.workers.count` is hard-coded to 1. (This worker does considerably less work than the non-blocking workers). If `config.workers.count` is > 1, than those extra workers will go towards `config.thread_pool.count`. In other words:

In non-blocking mode, if `config.workers.count = 2` and `config.thread_pool.count = 4`, then you'll have 6 threads: 2 threads that read+parse requests and send replies, and 4 threads to execute application code.

In blocking more, the same config will also use 6 threads, but there will only be: 1 thread that accepts connections, and 5 threads to read+parse requests, send replies and execute application code.

The goal is for the same configuration to result in the same # of threads regardless of the mode, and to have more thread_pool threads in blocking mode since they do more work.

In blocking mode, `config.workers.large_buffer_count` defaults to the size of the thread pool.

In blocking mode, `config.workers.max_conn` and `config.workers.min_conn` are ignored. The maximum number of connections is simply the size of the thread_pool.

If you aren't using a reverse proxy, you should always set the `config.timeout.request`, `config.timeout.keepalive` and `config.timeout.request_count` settings. In blocking mode, consider using conservative values: say 5/5/5 (5 second request timeout, 5 second keepalive timeout, and 5 keepalive count). You can monitor the `httpz_timeout_active` metric to see if the request timeout is too low.

# Testing
The `httpz.testing` namespace exists to help application developers setup an `*httpz.Request` and assert an `*httpz.Response`.

Imagine we have the following partial action:

```zig
fn search(req: *httpz.Request, res: *httpz.Response) !void {
    const query = try req.query();
    const search = query.get("search") orelse return missingParameter(res, "search");

    // TODO ...
}

fn missingParameter(res: *httpz.Response, parameter: []const u8) !void {
    res.status = 400;
    return res.json(.{.@"error" = "missing parameter", .parameter = parameter}, .{});
}
```

We can test the above error case like so:

```zig
const ht = @import("httpz").testing;

test "search: missing parameter" {
    // init takes the same Configuration used when creating the real server
    // but only the config.request and config.response settings have any impact
    var web_test = ht.init(.{});
    defer web_test.deinit();

    try search(web_test.req, web_test.res);
    try web_test.expectStatus(400);
    try web_test.expectJson(.{.@"error" = "missing parameter", .parameter = "search"});
}
```

## Building the test Request
The testing structure returns from <code>httpz.testing.init</code> exposes helper functions to set param, query and query values as well as the body:

```zig
var web_test = ht.init(.{});
defer web_test.deinit();

web_test.param("id", "99382");
web_test.query("search", "tea");
web_test.header("Authorization", "admin");

web_test.body("over 9000!");
// OR
web_test.json(.{.over = 9000});
// OR 
// This requires ht.init(.{.request = .{.max_form_count = 10}})
web_test.form(.{.over = "9000"});

// at this point, web_test.req has a param value, a query string value, a header value and a body.
```

As an alternative to the `query` function, the full URL can also be set. If you use `query` AND `url`, the query parameters of the URL will be ignored:

```zig
web_test.url("/power?over=9000");
```

## Asserting the Response
There are various methods to assert the response:

```zig
try web_test.expectStatus(200);
try web_test.expectHeader("Location", "/");
try web_test.expectHeader("Location", "/");
try web_test.expectBody("{\"over\":9000}");
```

If the expected body is in JSON, there are two helpers available. First, to assert the entire JSON body, you can use `expectJson`:

```zig
try web_test.expectJson(.{.over = 9000});
```

Or, you can retrieve a `std.json.Value` object by calling `getJson`:

```zig
const json = try web_test.getJson();
try std.testing.expectEqual(@as(i64, 9000), json.Object.get("over").?.Integer);
```

For more advanced validation, use the `parseResponse` function to return a structure representing the parsed response:

```zig
const res = try web_test.parsedResponse();
try std.testing.expectEqual(@as(u16, 200), res.status);
// use res.body for a []const u8  
// use res.headers for a std.StringHashMap([]const u8)
// use res.raw for the full raw response
```

# HTTP Compliance
This implementation may never be fully HTTP/1.1 compliant, as it is built with the assumption that it will sit behind a reverse proxy that is tolerant of non-compliant upstreams (e.g. nginx). (One example I know of is that the server doesn't include the mandatory Date header in the response.)

# Server Side Events
Server Side Events can be enabled by calling `res.startEventStream()`. This method takes an arbitrary context and a function pointer. The provided function will be executed in a new thread, receiving the provided context and an `std.net.Stream`. Headers can be added (via `res.headers.add`) before calling `startEventStream()`. `res.body` must not be set (directly or indirectly).

Calling `startEventStream()` automatically sets the `Content-Type`, `Cache-Control` and `Connection` header.

```zig
fn handler(_: *Request, res: *Response) !void {
    try res.startEventStream(StreamContext{}, StreamContext.handle);
}

const StreamContext = struct {
    fn handle(self: StreamContext, stream: std.net.Stream) void {
        while (true) {
            // some event loop
            stream.writeAll("event: ....") catch return;
        }
    }
}
```

# Websocket
http.zig integrates with [https://github.com/karlseguin/websocket.zig](https://github.com/karlseguin/websocket.zig) by calling `httpz.upgradeWebsocket()`. First, your handler must have a `WebsocketHandler` decleration which is the WebSocket handler type used by `websocket.Server(H)`.

```zig
const App = struct {
    pub const WebsocketHandler = WebSocketHandler;
};

// App-specific data you want to pass when initializing
// your WebSocketHandler
const WebsocketContext = struct {

};


// See the websocket.zig documantion. But essentially this is your
// Application's wrapper around 1 websocket connection
const WebsocketHandler = struct {
  conn: *websocket.Conn,

  // ctx is arbitrary data you passs to httpz.upgradeWebsocket
  pub fn init(conn: *websocket.Conn, _: WebsocketContext) {
    return .{
      .conn =  conn,
    }
  }

  // echo back
  pub fn clientMessage(self: *WebsocketHandler, data: []const u8) !void {
      try self.conn.write(data);
  }
}
```

Which this in place, you can call httpz.upgradeWebsocket() within an action:

```zig
fn ws(req: *httpz.Request, res: *httpz.Response) !void {

  if (try httpz.upgradeWebsocket(WebsocketHandler, req, res, WebsocketContext{}) == false) {
  // this was not a valid websocket handshake request
  // you should probably return with an error
  res.status = 400;
  res.body = "invalid websocket handshake";
  return;
  }
  // Do not use `res` from this point on
}
```

In websocket.zig, `init` is passed a `websocket.Handshake`. This is not the case with the httpz integration - you are expected to do any necessary validation of the request in the action.<|MERGE_RESOLUTION|>--- conflicted
+++ resolved
@@ -50,20 +50,6 @@
 
 The library tracks Zig master. If you're using a specific version of Zig, use the appropriate branch.
 
-```
-zig fetch --save git+https://github.com/karlseguin/http.zig
-```
-
-In your `build.zig.zon`:
-```zig
-pub fn build(b: *std.Build) void {
-    // your target/optimize setup
-    // your `exe` declaration
-    const httpz_module = b.dependency("httpz", .{.target = target, .optimize = optimize}).module("httpz");
-    exe.root_module.addImport("httpz", httpz_module);
-}
-```
-
 # Alternatives
 If you're looking for a higher level web framework with more included functionality, consider [JetZig](https://www.jetzig.dev/) which is built on top of httpz.
 
@@ -126,46 +112,8 @@
 }
 ```
 
-<<<<<<< HEAD
-## Shutdown
-To cleanly shutdown, call `server.stop()` followed by `server.deinit()`. On systems with sigaction, this likely requires that your server instance be a global:
-
-```zig
-var server: httpz.ServerCtx(void, void) = undefined;
-
-pub fn main() void {
-    var gpa = std.heap.GeneralPurposeAllocator(.{}){};
-    const allocator = gpa.allocator();
-
-    server = try httpz.Server().init(allocator, .{.port = 5882});
-    defer server.deinit();
-
-    // now that our server is up, we register our intent to handle SIGINT
-    try std.posix.sigaction(std.posix.SIG.INT, &.{
-        .handler = .{.handler = shutdown},
-        .mask = std.posix.empty_sigset,
-        .flags = 0,
-    }, null);
-
-    // TODO: setup your routes and things like normal
-
-    // this will block until server.stop() is called
-    // which will then run the server.deinit() we setup above with `defer`
-    try server.listen(); 
-}
-
-fn shutdown(_: c_int) callconv(.C) void {
-    // this will unblock the server.listen()
-    server.stop();
-}
-```
-
-## Complex Use Case 1 - Shared Global Data
-The call to `httpz.Server()` is a wrapper around a generic Server that can take a global context. Use `httpz.ServerApp(G)` and pass an instance of `G` to `init`:
-=======
 ## Dispatch
 Beyond sharing state, your custom handler can be used to control how httpz behaves. By defining a public `dispatch` method you can control how (or even **if**) actions are executed. For example, to log timing, you could do:
->>>>>>> c6274266
 
 ```zig
 const App = struct {
